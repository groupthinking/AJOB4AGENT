--- conflicted
+++ resolved
@@ -9,42 +9,9 @@
     "dev": "ts-node-dev --respawn --transpile-only src/index.ts",
     "test": "jest",
     "lint": "eslint src/**/*.ts",
-<<<<<<< HEAD
     "lint:fix": "eslint src/**/*.ts --fix",
     "test:email": "npm run build && node dist/test-email.js",
     "report:daily": "npm run build && node dist/reports/daily-email-report.js"
-  },
-  "keywords": ["job-search", "automation", "ai"],
-  "author": "AJOB4AGENT",
-  "license": "MIT",
-  "dependencies": {
-    "express": "^4.18.2",
-    "axios": "^1.6.0",
-    "amqplib": "^0.10.3",
-    "dotenv": "^16.3.1",
-    "playwright": "^1.40.0",
-    "cors": "^2.8.5",
-    "helmet": "^7.1.0",
-    "express-rate-limit": "^7.1.5",
-    "jsonwebtoken": "^9.0.2",
-    "bcryptjs": "^2.4.3",
-    "winston": "^3.11.0",
-    "joi": "^17.11.0",
-    "redis": "^4.6.10",
-    "pg": "^8.11.3",
-    "stripe": "^14.9.0",
-    "nodemailer": "^6.9.0"
-  },
-  "devDependencies": {
-    "@types/express": "^4.17.21",
-    "@types/node": "^20.8.10",
-    "@types/amqplib": "^0.10.4",
-    "@types/cors": "^2.8.17",
-    "@types/jsonwebtoken": "^9.0.5",
-    "@types/bcryptjs": "^2.4.6",
-    "@types/joi": "^17.2.3",
-=======
-    "lint:fix": "eslint src/**/*.ts --fix"
   },
   "keywords": [
     "job-search",
@@ -65,6 +32,7 @@
     "helmet": "^7.1.0",
     "joi": "^17.11.0",
     "jsonwebtoken": "^9.0.2",
+    "nodemailer": "^6.9.0",
     "pg": "^8.11.3",
     "playwright": "^1.40.0",
     "redis": "^4.6.10",
@@ -80,23 +48,15 @@
     "@types/joi": "^17.2.3",
     "@types/jsonwebtoken": "^9.0.5",
     "@types/node": "^20.8.10",
->>>>>>> 660fde85
+    "@types/nodemailer": "^6.4.0",
     "@types/pg": "^8.10.7",
     "@typescript-eslint/eslint-plugin": "^6.10.0",
     "@typescript-eslint/parser": "^6.10.0",
     "eslint": "^8.53.0",
     "jest": "^29.7.0",
-<<<<<<< HEAD
-    "@types/jest": "^29.5.8",
-    "ts-jest": "^29.1.1",
-    "ts-node-dev": "^2.0.0",
-    "typescript": "^5.2.2",
-    "@types/nodemailer": "^6.4.0"
-=======
     "ts-jest": "^29.1.1",
     "ts-node-dev": "^2.0.0",
     "typescript": "^5.2.2"
->>>>>>> 660fde85
   },
   "engines": {
     "node": ">=18.0.0",
